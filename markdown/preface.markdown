# Preface

> "Unlike the stereotypical wedding dress, it was—to use a technical term—elegant, like a computer algorithm that achieves an impressive outcome with just a few lines of code."

> -- Graeme Simsion, *The Rosie Effect*

Welcome to Elegant SciPy.
We’re going to spend rather a lot of time focusing on the “SciPy” bit of the title, so let’s take a moment to reflect on the "Elegant" bit.
There are plenty of manuals, tutorials and documentation websites out there that describe the SciPy library.
Elegant SciPy goes further.
More than just teaching you how to write code that works, we will inspire you to write code that rocks!

In The Rosie Effect (hilarious book; go read its prequel [The Rosie Project](https://en.wikipedia.org/wiki/The_Rosie_Project) when you’re done with Elegant SciPy), Graeme Simsion twists the conventions of the word "elegant" around.
Most would use it to describe the visual simplicity, style, and grace of, say, the first iPhone.
Instead Graeme Simsion's hero, Don Tillman, uses a computer algorithm to *define* elegance.
We hope that you will understand exactly what he means after reading
this book; that you will read or write a piece of elegant code, and feel calmed in the glow of its beauty and grace.
(Note: the authors may be prone to hyperbole.)

A good piece of code just *feels* right.  When you look at it, its
intent is *clear*, it is often *concise* (but not so concise as to be
obscure), and it is *efficient* at executing the task at hand.  For
the authors, the joy of analyzing elegant code lies in the lessons
hidden within, and the way it inspires us to be *creative* in how we
approach new coding problems.

Ironically, creativity can also tempt us to show off cleverness at the
expense of the reader, and write obtuse code that is hard to
understand.  PEP8 (the Python style guide) and PEP20 (the Zen of
Python) remind us that "code is read much more often than it is
written" and therefore "readability counts".

The conciseness of elegant code comes through abstraction and the
judicious use of functions, *not* just through packing in a bunch of nested function calls!
It may take a minute or two to grok, but it should ultimately provide a crisp, "ah-ha!" moment of understanding.
Once you know the various components of the code, its correctness should be
obvious.
This can be aided by clear variable and function names, and carefully crafted comments that *explain* the code, rather than merely *describe* it.

In the New York Times, software engineer J. Bradford Hipps [recently
argued](http://www.nytimes.com/2016/05/22/opinion/sunday/to-write-software-read-novels.html)
that "to write better code, [one should] read Virginia Woolf":

> As a practice, software development is far more creative than algorithmic.
>
> The developer stands before her source code editor in the same way the author
> confronts the blank page. [...] They may also share a healthy impatience for
> the ways things “have always been done” and a generative desire to break
> conventions. When the module is finished or the pages complete, their quality
> is judged against many of the same standards: elegance, concision, cohesion;
> the discovery of symmetries where none were seen to exist. Yes, even beauty.

This is the position we take in this book.

Now that we’ve dealt with the "elegant" part of the title, let’s come back to the "SciPy".

Depending on context, "SciPy" can mean a software library, an ecosystem, or a community.  Part of what makes
SciPy great is that it has excellent online documentation and
tutorials (see, e.g., https://docs.scipy.org and
http://www.scipy-lectures.org/), rendering Just Another Reference book
pointless; instead, Elegant SciPy wants to present the best code built
with SciPy.

The code we have chosen highlights clever, elegant uses of advanced features of NumPy, SciPy, and related libraries.
The beginning reader will learn to apply these libraries to real world problems using beautiful code.
And we use real scientific data to motivate our examples.

Like SciPy itself, we wanted Elegant SciPy to be driven by the community.
We've taken many of our examples from working code found in the wider
scientific Python ecosystem, selecting them for their illustration of the
principles of elegant code we outlined above.

## Who is this book for?

Elegant SciPy is intended to inspire you to take your Python to the next level.
You will learn SciPy by example, from the very best code.

Before starting, you should at least have seen Python, and know about variables, functions,
loops, and maybe a bit of NumPy. You might have even honed your
Python skills with advanced material, such as [Fluent Python](http://shop.oreilly.com/product/0636920032519.do).
If this doesn't describe you, you should start with some beginner Python
tutorials, such as [Software Carpentry](http://software-carpentry.org/),
before continuing with this book.

But perhaps you don't know whether the "SciPy stack" is a library or a menu item from International House of Pancakes, and you aren't sure about best practices.
Perhaps you are a scientist who has read some Python tutorials online, and have downloaded some analysis scripts from another lab or a previous member of your own lab, and have fiddled with them.
And you might think that you are more or less alone when you learn to code SciPy.
You are not.

As we progress, we will teach you how to use the internet as your reference.
And we will point you to the mailing lists, repositories, and conferences where you will meet like-minded scientists who are a little farther in their journey than you.

This is a book that you will read once, but may return to for inspiration (and maybe to admire some elegant code snippets!).

## Why SciPy?

The NumPy and SciPy libraries make up the core of the Scientific Python ecosystem.
The SciPy software library implements a set of functions for processing scientific data, such as statistics, signal processing, image processing, and function optimization.
SciPy is built on top of NumPy, the Python numerical array computation library.
Building on NumPy and SciPy, an entire ecosystem of apps and libraries has grown dramatically over the past few years, spanning a broad spectrum of disciplines that includes astronomy, biology, meteorology and climate science, and materials science, among others.

This growth shows no sign of abating.
In 2014, Thomas Robitaille and Chris Beaumont
[documented](https://nbviewer.jupyter.org/github/ChrisBeaumont/adass_proceedings/blob/master/Mining%20acknowledgments%20in%20ADS.ipynb)
Python's growing use in astronomy. Here's what we found when we [updated](https://gist.github.com/jni/3339985a016572f178d3c2f18e27ec0d) their
plot in the second half of 2016:

![Python in astronomy](../figures/python-in-astronomy.png)

It is clear that SciPy and related libraries will be driving much of scientific data analysis for years to come.

As another example, the
[Software Carpentry organization](http://software-carpentry.org/), which
teaches computational skills to scientists, most often using Python, currently
cannot keep up with demand.

### What is the SciPy Ecosystem?

> "SciPy (pronounced “Sigh Pie”) is a Python-based ecosystem of open-source software for mathematics, science, and engineering."
>
> -- http://www.scipy.org/

The SciPy ecosystem is a loosely defined collection of Python packages.
In Elegant SciPy we will meet many of its main players:

* **NumPy** is the foundation of scientific computing in Python. It
provides efficient numeric arrays and  wide support for numerical computation, including linear algebra, random numbers, and Fourier transforms.
NumPy's killer feature is its "N-dimensional arrays", or `ndarray`.
These data structures store numeric values efficiently and define a grid in any number of dimensions (more about this later).
http://www.numpy.org/
* **SciPy**, the library,
is a collection of efficient numerical algorithms for domains such as signal processing, integration, optimization, and statistics.
These are wrapped in user-friendly interfaces.
http://www.scipy.org/scipylib/index.html
* **Matplotlib**
is a powerful package for plotting in two dimensions (and basic 3D). It draws its name from its Matlab-inspired syntax.
http://matplotlib.org/
* **IPython**
is an interactive interface for Python, which allows you to quickly interact with your data and test ideas.
https://ipython.org/
* The **Jupyter**
notebook runs in your browser and allows you to write code in line with text and mathematical expressions, displaying the results of computation within the text.
This entire book has been written with Jupyter.
Jupyter started out as an IPython extension, but now supports multiple languages, including Cython, Julia, R, Octave, Bash, Perl and Ruby.
http://jupyter.org
* **pandas**
provides fast, columnar data structures in an easy-to-use package.
It is particularly suited to working with labelled data sets such as tables or relational databases, and for managing time series data and sliding windows.
Pandas also has some handy data analysis tools for data parsing and cleaning, aggregation, and plotting.
http://pandas.pydata.org/
* **scikit-learn**
provides a unified interface to machine learning algorithms.
http://scikit-learn.org/
* **scikit-image**
provides image analysis tools that integrate cleanly with the rest of the SciPy ecosystem.
http://scikit-image.org/

There are many other Python packages that form part of the SciPy ecosystem, and we will see some of them too.
Although this book will focus on NumPy and SciPy,
it is the many surrounding packages that make Python a powerhouse for
scientific computing.

## The Great Cataclysm: Python 2 vs. Python 3

In your Python travels, you may have already heard a few rumblings about which version of Python is better.
You may have wondered why it's not just the latest version.

At the end of 2008, the Python core developers released Python 3.0 and, as
Douglas Adams observed tongue-in-cheek about the creation of the Universe in
The Hitchiker's Guide to the Galaxy, "this has made a lot of people very angry
and been widely regarded as a bad move".

Python 3 is a major update to the language with better Unicode (international)
text handling, type consistency, and streaming data handling, among other
improvements.  But, in most cases, Python 2.6 or 2.7 code cannot be
interpreted by Python 3.x without at least some modification (although the
changes are typically not too invasive).

There is always a tension between the march of progress and backwards
compatibility.  In this case, the Python core team decided that a
clean break was needed to eliminate some inconsistencies, especially
in the underlying C API, and move the language forward into the
twenty-first century (Python 1.0 appeared in 1994, more than 20 years
ago; a lifetime in the tech world).

Here's one way in which Python has improved in turning 3:

```
print "Hello World!"   # Python 2 print statement
print("Hello World!")  # Python 3 print function
```

Why cause such a fuss just to add some parentheses!
Well, true, but what if you want to instead print to a different *stream*, such as *standard error*, the usual place for debugging information?

```
print >>sys.stderr, "fatal error"  # Python 2
print("fatal error", file=sys.stderr)  # Python 3
```

That change certainly seems worthwhile; what is going on in the
Python 2 version anyway?  The authors don't rightly know.

Another change is the way Python 3 treats integer division, which is the way most humans treat division.
(Note `>>>` indicates we are typing at the Python interactive shell.)

```
# Python 2
>>> 5 / 2
2
# Python 3
>>> 5 / 2
2.5
```

We were also pretty excited about the new `@` *matrix multiplication* operator introduced in Python 3.5 in 2015.
Check out chapters 5 and 6 for some examples of this operator in use!

Possibly the biggest improvement in Python 3 is its support for Unicode, a way of encoding text that allows one to use not just the English alphabet, but any alphabet in the world.
Python 2 allowed you to define a Unicode string, like so:

```python
beta = u"β"
```

But in Python 3, *everything* is Unicode:

```python
β = 0.5
print(2 * β)
```

The Python core team decided, rightly, that it was worth supporting characters from all languages as first-class citizens in Python code.
This is especially true now, when most new coders are from non-English-speaking countries.
For the sake of interoperability, we still recommend using English
characters in most code, but this capability can come in handy, for
example, in math-heavy Jupyter notebooks[^jupyter-latex-tip].

[^jupyter-latex-tip]: Tip: In the Jupyter notebook, type a LaTeX symbol name
    followed by the TAB key to have it expanded to unicode.  For
    example, `\beta<TAB>` becomes β.

<<<<<<< HEAD
New learners should use Python 3.
It is the future of the language, and there is no sense in adding to the dead weight of Python 2 code littering the interwebs (including much from your authors!).
In Elegant SciPy, we use Python 3.6.
=======
The Python 3 update also breaks a lot of existing 2.x code, and in some
cases executes more slowly than before.  Despite these frustrations,
we encourage all users to upgrade as soon as possible (Python 2.x is
now in maintenance only mode until 2020), as we hope to see most
issues addressed as the 3.x series matures.
>>>>>>> c4342c72

In Elegant SciPy, we use **Python 3.5**.

For more reading, see Ed Schofield's resource, [python-future.org](python-future.org),
and Nick Coghlan's book-length guide to the transition ([http://python-notes.curiousefficiency.org/en/latest/python3/questions_and_answers.html](http://python-notes.curiousefficiency.org/en/latest/python3/questions_and_answers.html)).

## SciPy Ecosystem and Community

SciPy is a major library with a lot of functionality.
Together with NumPy, it is one of Python's killer apps.
It has launched a vast number of related libraries that build on this functionality, many of which you'll encounter throughout this book.

The creators of these libraries, and many of their users, gather at many events and conferences around the world.
These include the yearly SciPy conference in Austin (USA), EuroSciPy, SciPy India, PyData and others.
We highly recommend attending one of these, and meeting the authors of the best scientific software in the Python world.
If you can't get there, or simply want a taste of these conferences,
many publish their talks online (see, e.g., [https://www.youtube.com/user/EnthoughtMedia/playlists](https://www.youtube.com/user/EnthoughtMedia/playlists)).

### Free and open-source software (FOSS)

The SciPy community embraces open source software development.
The source code for nearly all SciPy libraries is freely available to read, edit and reuse by anyone.

If you want others to use your code, one of the best ways to achieve this is to make it free and open.
If you use closed source software, but it doesn't do exactly what you want to achieve, you're out of luck.
You can email the developer and ask them to add a new feature (this often doesn't work!), or write new software yourself.
If the code is open source, you can easily add or modify its functionality using the skills you learn from this book.

Similarly, if you find a bug in a piece of software, having access to the source code can make things a lot easier for both the user and the developer.
Even if you don't quite understand the code, you can usually get a lot further along in diagnosing the problem, and help the developer with fixing it.
It is usually a learning experience for everyone!

#### Open Source, Open Science

In scientific programming, all of the above scenarios are extremely common and important: scientific software often builds on previous work, or modifies it in interesting ways.
And, because of the pace of scientific publishing and progress, much code is not thoroughly tested before release, resulting in minor or major bugs.

Another great reason for making code open source is to promote reproducible research.
Many of us have had the experience of reading a really cool paper, and then downloading the code to try it out on our own data.
Only we find that the executable isn't compiled for our system. Or we can't work out how to run it.
Or it has bugs, missing features, or produces unexpected results.
By making scientific software open source, we not only increase the quality of that software, but we make it possible to see exactly how the science was done.
What assumptions were made, and even hard-coded?
Open source helps to solve many of these issues.
It also enables other scientists to build on the code of their peers, fostering new collaborations and speeding up scientific progress.

#### Open Source Licenses

If you want others to use your code, then you *must* license it.
If you don't license your code, it is closed by default.
Even if you publish your code (for example by placing it in a public GitHub repository), without a software license, no one is allowed to use, edit, or redistribute your code.

When choosing among the many license options, you must first decide what you want to allow people to do with your code.
Do you want people to be able to sell your code for profit?
Or sell software that uses your code?
Or do you want to restrict your code to be used only in free software?

There are two broad categories of FOSS license:

* Permissive
* Copy-left

A permissive license means that you are giving anyone the write to use, edit, and redistribute your code in any way that they like.
This includes using your code as part of commercial software.
Some popular choices in this category include the MIT and BSD licenses.
The SciPy community has adopted the New BSD License (also called "Modified BSD" or "3-clause BSD").
Using such a license means receiving many code contributions from a wide array of people, including many in industry and start-ups.

Copy-left licenses also allow others use, edit, and redistribute your code.
These licenses, however, also prescribe that derived code must be distributed under a copy-left license.
In this way, copy-left licenses restrict what users can do with the code.

The most popular copy-left license is the GNU Public License, or GPL.
The main disadvantage to using a copy-left license is that you are often putting your code off-limits to any potential users or contributors from the private sector.
And this could include your future self!
This can substantially reduce your user base and thus the success of your software.
In science, this could mean fewer citations.

For more help choosing a license, see the [Choose a License website](http://choosealicense.com/).
For licensing in a scientific context, we recommend this blog post by Jake VanderPlas, Director of Research in the Physical Sciences at the University of Washington, and all around SciPy superstar:
http://www.astrobetter.com/the-whys-and-hows-of-licensing-scientific-code/.
In fact we quote Jake here, to drive home the key points of software licensing:

> ...if you only take three pieces of information away from the article, let them be these:
>
> 1. Always license your code.  Unlicensed code is closed code, so any open license is better than none (but see #2).
> 2. Always use a GPL-compatible license. GPL-compatible licenses ensure broad compatibility for your code, and include GPL, new BSD, MIT, and others (but see #3).
> 3. Always use a permissive, BSD-style license. A permissive license such as new BSD or MIT is preferable to a copyleft license such as GPL or LGPL.

> -- Jake VanderPlas http://www.astrobetter.com/the-whys-and-hows-of-licensing-scientific-code/

All the code in this book is available under the 3-clause BSD license.
Where we have sourced code snippets from other people, the code was generally be under a permissive open license of some variety (although not necessarily BSD).

For your own code, we recommend that you follow the practices of your
community. In Scientific Python, this means 3-clause BSD, while the R language
community, for example, has adopted the GPL license.

### GitHub: Taking Coding Social

We've talked a little about releasing your source code under an open source license.
This will hopefully result in huge numbers of people downloading your code, using it, fixing bugs and adding new features.
Where will you put your code so people can find it?
How will those bug fixes and features get back into your code? How will you keep track of all the issues and changes?
You can imagine how this could get out of control quite quickly.

Enter GitHub.

GitHub (https://github.com/) is a website for hosting, sharing and developing code.
It is based on the Git version control software (http://git-scm.com/).
We will help you get started in GitHub land, but there are some great resources
for a more in-depth experience, such as [Introducing GitHub](http://shop.oreilly.com/product/0636920033059.do) by Peter Bell and Brent Beer.

GitHub has had a massive effect on open source contributions.
It did this by allowing users to publish code and collaborate for free.
Anyone can come along and create a copy (called a *fork*) of the code and edit it to their heart's content.
They can eventually contribute those changes back into the original by creating a *pull request*.
There are some nice features like managing issues and change requests, as well as who can directly edit your code.
You can even keep track of edits, contributors and other fun stats.
There are a whole bunch of other great GitHub features, but we will leave many them for you to discover and some for you to read in later chapters.
In essence, GitHub has democratized software development. It has substantially reduced the barrier to entry.

![The impact of GitHub](https://jakevdp.github.io/figures/author_count.png)

**[Used with permission of the author, Jake VanderPlas]**

### Make your Mark on the SciPy Ecosystem

As you gain more experience with SciPy and start using it for your research, you may find that a particular package is lacking a feature you need, or you think that you can do something more efficiently, or perhaps find a bug.
When you reach this point, it's time to start contributing to the SciPy Ecosystem.

We strongly encourage you to try doing this.
The community lives because people are willing to share their code and improve existing code.
And, if we each contribute a little bit, together we built a lot.
But, beyond any altruistic reasons for contributing, there are some very practical personal benefits.
By engaging with the community you will become a better coder.
Any code you contribute will be reviewed by others and you will receive feedback.
As a side effect, you will learn how to use Git and GitHub, which are very useful tools for maintaining and sharing your own code.
You may even find that interacting with the SciPy community provides you with a broader scientific network, and surprising career opportunities.

Later in Elegant SciPy we will show you how to use your new skills to contribute to the GitHub-hosted projects that comprise most of the scientific Python ecosystem.
In the meantime, we want you to think about being more than just a SciPy user.
You are joining a community, and your work will make it a better place for all scientific coders.

### A Touch of Whimsy with your Py

In case you were worried that the SciPy community might be an imposing place for the newcomer, remember that it is made of people like you, scientists, usually with a great sense of humor.

In the land of Python, it is inevitable that you find some Monty Python references.
The package Airspeed Velocity (http://spacetelescope.github.io/asv/using.html) measures your software's speed (more on this later), and references the line, "what is the airspeed velocity of an unladen swallow?" from *Monty Python and the Holy Grail*.

Another amusingly titled package is "Sux", which allows you to use Python 2 packages from Python 3.
This is a play on "six", which lets you use Python 3 syntax in Python 2, with a New Zealand accent.
Sux syntax makes it less frustrating to use Python 2-only packages after you've moved to Python 3:

```
import sux
p = sux.to_use('my_py2_package')
```

In general, Python library names can be a riot, and we hope you'll enjoy your time coming up with some!

## Getting Help

Our first step when we get stuck is to Google the task that we are trying to achieve,
or the error message that we got.
This generally leads us to [Stack Overflow](http://stackoverflow.com/),
an excellent question and answer site for programming.
If you don't find what you're looking for immediately, try generalizing your search terms to find someone who is having a similar problem.

Sometimes, you might actually be the first person to have this specific question (this is particularly likely when you are using a brand new package), but not all is lost!
As mentioned above, the SciPy community is a friendly bunch, and can be found scattered around various parts of the interwebs.
Your next point of call is to Google "`<library name> mailing list`", and find
an email list to ask for help.
Library authors and power users read these regularly, and are very welcoming to newcomers.
Note that it is common etiquette to *subscribe* to the list before posting.
If you don't, it usually means someone will have to manually check that your email isn't spam before allowing it to be posted to the list.
It may seem annoying to join yet another mailing list, but we highly recommend it: it is a great place to learn!

## Installing Python

Throughout this book we’re going to assume that you have Python 3.6 (or later) and have all the required SciPy packages installed.
We list all of the requirements and the versions we used in the **environment.yml** file packaged with the data for this book.
The easiest way to get all of these components is to install conda, a tool for managing python environments (http://conda.pydata.org/miniconda.html).
You can then pass that environment.yml to conda to install the right versions of everything in one go.

```
conda env create --name elegant-scipy -f path/to/environment.yml
source activate elegant-scipy
```

See the the book [GitHub repository](https://github.com/elegant-scipy/elegant-scipy) for more details.

### Accessing the book materials

All of the code from this book is available on our GitHub repository: [https://github.com/elegant-scipy/elegant-scipy](https://github.com/elegant-scipy/elegant-scipy)

## Diving in

We've brought together some of the most elegant code offered up by the SciPy community.
Along the way we are going to explore some real-world scientific problems that SciPy solves.
This book is also a glimpse into a welcoming, collaborative scientific coding community that wants you to join in.

Welcome to Elegant SciPy.

Now, let's write some code!<|MERGE_RESOLUTION|>--- conflicted
+++ resolved
@@ -240,19 +240,13 @@
     followed by the TAB key to have it expanded to unicode.  For
     example, `\beta<TAB>` becomes β.
 
-<<<<<<< HEAD
-New learners should use Python 3.
-It is the future of the language, and there is no sense in adding to the dead weight of Python 2 code littering the interwebs (including much from your authors!).
-In Elegant SciPy, we use Python 3.6.
-=======
 The Python 3 update also breaks a lot of existing 2.x code, and in some
 cases executes more slowly than before.  Despite these frustrations,
 we encourage all users to upgrade as soon as possible (Python 2.x is
 now in maintenance only mode until 2020), as we hope to see most
 issues addressed as the 3.x series matures.
->>>>>>> c4342c72
-
-In Elegant SciPy, we use **Python 3.5**.
+
+In Elegant SciPy, we use **Python 3.6**.
 
 For more reading, see Ed Schofield's resource, [python-future.org](python-future.org),
 and Nick Coghlan's book-length guide to the transition ([http://python-notes.curiousefficiency.org/en/latest/python3/questions_and_answers.html](http://python-notes.curiousefficiency.org/en/latest/python3/questions_and_answers.html)).
